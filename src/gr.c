/**
 * @file    gr.c
 * @brief   Post-newtonian general relativity corrections arising from a single massive body
 * @author  Pengshuai (Sam) Shi, Dan Tamayo, Hanno Rein <tamayo.daniel@gmail.com>
 *
 * @section     LICENSE
 * Copyright (c) 2015 Pengshuai (Sam) Shi, Dan Tamayo, Hanno Rein
 *
 * This file is part of reboundx.
 *
 * reboundx is free software: you can redistribute it and/or modify
 * it under the terms of the GNU General Public License as published by
 * the Free Software Foundation, either version 3 of the License, or
 * (at your option) any later version.
 *
 * reboundx is distributed in the hope that it will be useful,
 * but WITHOUT ANY WARRANTY; without even the implied warranty of
 * MERCHANTABILITY or FITNESS FOR A PARTICULAR PURPOSE.  See the
 * GNU General Public License for more details.
 *
 * You should have received a copy of the GNU General Public License
 * along with rebound.  If not, see <http://www.gnu.org/licenses/>.
 * 
 * The section after the dollar signs gets built into the documentation by a script.  All lines must start with space * space like below.
 * Tables always must be preceded and followed by a blank line.  See http://docutils.sourceforge.net/docs/user/rst/quickstart.html for a primer on rst.
 * $$$$$$$$$$$$$$$$$$$$$$$$$$$$$$$$$$$$$$$$$$$$$$$$$$$$$$$$$$$$$$$$$$$$$$$$$
 *
 * $General Relativity$       // Effect category (must be the first non-blank line after dollar signs and between dollar signs to be detected by script).
 *
 * ======================= ===============================================
 * Authors                 P. Shi, D. Tamayo, H. Rein
 * Implementation Paper    *In progress*
 * Based on                `Anderson et al. 1975 <http://labs.adsabs.harvard.edu/adsabs/abs/1975ApJ...200..221A/>`_.
 * C Example               :ref:`c_example_gr`
 * Python Example          `GeneralRelativity.ipynb <https://github.com/dtamayo/reboundx/blob/master/ipython_examples/GeneralRelativity.ipynb>`_.
 * ======================= ===============================================
 * 
 * This assumes that the masses are dominated by a single central body, and should be good enough for most applications with planets orbiting single stars.
 * It ignores terms that are smaller by of order the mass ratio with the central body.
 * It gets both the mean motion and precession correct, and will be significantly faster than :ref:`gr_full`, particularly with several bodies.
 * Adding this effect to several bodies is NOT equivalent to using gr_full.
 * 
 * **Effect Parameters**
 * 
 * ============================ =========== ==================================================================
 * Field (C type)               Required    Description
 * ============================ =========== ==================================================================
 * c (double)                   Yes         Speed of light in the units used for the simulation.
 * ============================ =========== ==================================================================
 *
 * **Particle Parameters**
 *
 * If no particles have gr_source set, effect will assume the particle at index 0 in the particles array is the source.
 *
 * ============================ =========== ==================================================================
 * Field (C type)               Required    Description
 * ============================ =========== ==================================================================
 * gr_source (int)              No          Flag identifying the particle as the source of perturbations.
 * ============================ =========== ==================================================================
 * 
 */

#include <stdlib.h>
#include <stdio.h>
#include <string.h>
#include <math.h>
#include <float.h>
#include <limits.h>
#include "rebound.h"
#include "reboundx.h"

<<<<<<< HEAD
static void rebx_calculate_gr(struct reb_simulation* const sim, const double C2, const int max_iterations){
    const int N_real = sim->N - sim->N_var;
    const double G = sim->G;

    struct reb_particle* const ps = malloc(N_real*sizeof(*ps));
    struct reb_particle* const ps_j = malloc(N_real*sizeof(*ps_j));
    memcpy(ps, sim->particles, N_real*sizeof(*ps));
    
    // Calculate Newtonian accelerations 
    for(int i=0; i<N_real; i++){
=======
static void rebx_calculate_gr(struct reb_simulation* const sim, struct reb_particle* const particles, const int N, const double C2, const double G, const int max_iterations){
    
    struct reb_particle* const ps = malloc(N*sizeof(*ps));
    struct reb_particle* const ps_j = malloc(N*sizeof(*ps_j));
    memcpy(ps, particles, N*sizeof(*ps));
    
    // Calculate Newtonian accelerations 
    for(int i=0; i<N; i++){
>>>>>>> fe39c390
        ps[i].ax = 0.;
        ps[i].ay = 0.;
        ps[i].az = 0.;
    }

<<<<<<< HEAD
    for(int i=0; i<N_real; i++){
        const struct reb_particle pi = ps[i];
        for(int j=i+1; j<N_real; j++){
=======
    for(int i=0; i<N; i++){
        const struct reb_particle pi = ps[i];
        for(int j=i+1; j<N; j++){
>>>>>>> fe39c390
            const struct reb_particle pj = ps[j];
            const double dx = pi.x - pj.x;
            const double dy = pi.y - pj.y;
            const double dz = pi.z - pj.z;
<<<<<<< HEAD
            const double softening2 = sim->softening*sim->softening;
            const double r2 = dx*dx + dy*dy + dz*dz + softening2;
=======
            const double r2 = dx*dx + dy*dy + dz*dz;
>>>>>>> fe39c390
            const double r = sqrt(r2);
            const double prefac = G/(r2*r);
            ps[i].ax -= prefac*pj.m*dx;
            ps[i].ay -= prefac*pj.m*dy;
            ps[i].az -= prefac*pj.m*dz;
            ps[j].ax += prefac*pi.m*dx;
            ps[j].ay += prefac*pi.m*dy;
            ps[j].az += prefac*pi.m*dz;
        }
    }
   
    // Transform to Jacobi coordinates
    const struct reb_particle source = ps[0];
	const double mu = G*source.m;
<<<<<<< HEAD
    double* const eta = malloc(N_real*sizeof(*eta));
    eta[0] = ps[0].m;
    for (unsigned int i=1;i<N_real;i++){
        eta[i] = eta[i-1] + ps[i].m;
    }
  
    to_jacobi_posvel(ps, ps_j, eta, ps, N_real);
    to_jacobi_acc(ps, ps_j, eta, ps, N_real);

    for (int i=1; i<N_real; i++){
=======
    double* const eta = malloc(N*sizeof(*eta));
    reb_transformations_calculate_jacobi_eta(ps, eta, N);
    reb_transformations_inertial_to_jacobi_posvelacc(ps, ps_j, eta, ps, N);
    
    for (int i=1; i<N; i++){
>>>>>>> fe39c390
        struct reb_particle p = ps_j[i];
        struct reb_vec3d vi;
        vi.x = p.vx;
        vi.y = p.vy;
        vi.z = p.vz;
        double vi2=vi.x*vi.x + vi.y*vi.y + vi.z*vi.z;
        const double ri = sqrt(p.x*p.x + p.y*p.y + p.z*p.z);
        int q = 0;
        double A = (0.5*vi2 + 3.*mu/ri)/C2;
        struct reb_vec3d old_v;
        for(q=0; q<max_iterations; q++){
            old_v.x = vi.x;
            old_v.y = vi.y;
            old_v.z = vi.z;
            vi.x = p.vx/(1.-A);
            vi.y = p.vy/(1.-A);
            vi.z = p.vz/(1.-A);
            vi2 =vi.x*vi.x + vi.y*vi.y + vi.z*vi.z;
            A = (0.5*vi2 + 3.*mu/ri)/C2;
            const double dvx = vi.x - old_v.x;
            const double dvy = vi.y - old_v.y;
            const double dvz = vi.z - old_v.z;
            if ((dvx*dvx + dvy*dvy + dvz*dvz)/vi2 < DBL_EPSILON*DBL_EPSILON){
                break;
            }
        }
        const int default_max_iterations = 10;
        if(q==default_max_iterations){
<<<<<<< HEAD
            reb_warning(sim, "REBOUNDx: 10 iterations in gr.c failed to converge. This is typically because the perturbation is too strong for the current implementation.");
=======
            reb_warning(sim, "REBOUNDx Warning: 10 iterations in gr.c failed to converge. This is typically because the perturbation is too strong for the current implementation.");
>>>>>>> fe39c390
        }
  
        const double B = (mu/ri - 1.5*vi2)*mu/(ri*ri*ri)/C2;
        const double rdotrdot = p.x*p.vx + p.y*p.vy + p.z*p.vz;
        
        struct reb_vec3d vidot;
        vidot.x = p.ax + B*p.x;
        vidot.y = p.ay + B*p.y;
        vidot.z = p.az + B*p.z;
        
        const double vdotvdot = vi.x*vidot.x + vi.y*vidot.y + vi.z*vidot.z;
        const double D = (vdotvdot - 3.*mu/(ri*ri*ri)*rdotrdot)/C2;
        
        ps_j[i].ax = B*(1.-A)*p.x - A*p.ax - D*vi.x;
        ps_j[i].ay = B*(1.-A)*p.y - A*p.ay - D*vi.y;
        ps_j[i].az = B*(1.-A)*p.z - A*p.az - D*vi.z;
<<<<<<< HEAD
        
        /*
        const double Cprimev = 0.;//3.*mu*vi2/(ri*ri*ri*C2);
        const double Aprimev = 0.;//vi2/C2;
        //ps_j[i].ax -= A*(Cprimev*p.x + Aprimev*p.ax);// + Adotprimev*vi.x);
        //ps_j[i].ay -= A*(Cprimev*p.y + Aprimev*p.ay);// + Adotprimev*vi.y);
        //ps_j[i].az -= A*(Cprimev*p.z + Aprimev*p.az);// + Adotprimev*vi.z);
        */
    }
=======
    }
    
>>>>>>> fe39c390
    ps_j[0].ax = 0.;
    ps_j[0].ay = 0.;
    ps_j[0].az = 0.;

<<<<<<< HEAD
    to_inertial_acc(ps, ps_j, eta, ps, N_real);
    for (int i=0; i<N_real; i++){
        sim->particles[i].ax += ps[i].ax;
        sim->particles[i].ay += ps[i].ay;
        sim->particles[i].az += ps[i].az;
    }
=======
    reb_transformations_jacobi_to_inertial_acc(ps, ps_j, eta, ps, N);
    for (int i=0; i<N; i++){
        particles[i].ax += ps[i].ax;
        particles[i].ay += ps[i].ay;
        particles[i].az += ps[i].az;
    }
    
>>>>>>> fe39c390
    free(ps);
    free(ps_j);
    free(eta);
}

void rebx_gr(struct reb_simulation* const sim, struct rebx_effect* const effect, struct reb_particle* const particles, const int N){
    double* c = rebx_get_param_check(effect, "c", REBX_TYPE_DOUBLE);
    if (c == NULL){
        reb_error(sim, "REBOUNDx Error: Need to set speed of light in gr effect.  See examples in documentation.\n");
        return;
    }
    const double C2 = (*c)*(*c);
<<<<<<< HEAD
    const int N_real = sim->N - sim->N_var;
    struct reb_particle* const particles = sim->particles;
    int* max_iterations = rebx_get_param_check(gr, "max_iterations", REBX_TYPE_INT);
    if(max_iterations != NULL){
        rebx_calculate_gr(sim, C2, *max_iterations);
    }
    else{
        const int default_max_iterations = 10;
        rebx_calculate_gr(sim, C2, default_max_iterations);
=======
    int* max_iterations = rebx_get_param_check(effect, "max_iterations", REBX_TYPE_INT);
    if(max_iterations != NULL){
        rebx_calculate_gr(sim, particles, N, C2, sim->G, *max_iterations);
    }
    else{
        const int default_max_iterations = 10;
        rebx_calculate_gr(sim, particles, N, C2, sim->G, default_max_iterations);
>>>>>>> fe39c390
    }
}

static double rebx_calculate_gr_hamiltonian(struct reb_simulation* const sim, const double C2){
    const int N = sim->N - sim->N_var;
    const double G = sim->G;

<<<<<<< HEAD
    struct reb_particle* const ps_j = malloc(N_real*sizeof(*ps_j));
    struct reb_particle* const ps = sim->particles; 
    // Calculate Newtonian potentials

    double V_newt = 0.;
    for(int i=0; i<N_real; i++){
        const struct reb_particle pi = ps[i];
        for(int j=i+1; j<N_real; j++){
            const struct reb_particle pj = ps[j];
            const double dx = pi.x - pj.x;
            const double dy = pi.y - pj.y;
            const double dz = pi.z - pj.z;
            const double softening2 = sim->softening*sim->softening;
            const double r2 = dx*dx + dy*dy + dz*dz + softening2;
            V_newt -= G*pi.m*pj.m/sqrt(r2);
        }
    }
   
    // Transform to Jacobi coordinates
    const struct reb_particle source = ps[0];
	const double mu = G*source.m;
    double* const eta = malloc(N_real*sizeof(*eta));
    double* const m_j = malloc(N_real*sizeof(*m_j));
    eta[0] = ps[0].m;
    for (unsigned int i=1;i<N_real;i++){
        eta[i] = eta[i-1] + ps[i].m;
        m_j[i] = ps[i].m*eta[i-1]/eta[i];
    }
    m_j[0] = eta[N_real-1];

    to_jacobi_posvel(ps, ps_j, eta, ps, N_real);

    double T = 0.5*m_j[0]*(ps_j[0].vx*ps_j[0].vx + ps_j[0].vy*ps_j[0].vy + ps_j[0].vz*ps_j[0].vz);
    double V_PN = 0.;
    for (int i=1; i<N_real; i++){
=======
    struct reb_particle* const ps_j = malloc(N*sizeof(*ps_j));
    struct reb_particle* const ps = sim->particles; 
    // Calculate Newtonian potentials

    double V_newt = 0.;
    for(int i=0; i<N; i++){
        const struct reb_particle pi = ps[i];
        for(int j=i+1; j<N; j++){
            const struct reb_particle pj = ps[j];
            const double dx = pi.x - pj.x;
            const double dy = pi.y - pj.y;
            const double dz = pi.z - pj.z;
            const double softening2 = sim->softening*sim->softening;
            const double r2 = dx*dx + dy*dy + dz*dz + softening2;
            V_newt -= G*pi.m*pj.m/sqrt(r2);
        }
    }
   
    // Transform to Jacobi coordinates
    const struct reb_particle source = ps[0];
	const double mu = G*source.m;
    double* const eta = malloc(N*sizeof(*eta));
    double* const m_j = malloc(N*sizeof(*m_j));
    reb_transformations_calculate_jacobi_masses(ps, m_j, eta, N);
    reb_transformations_inertial_to_jacobi_posvel(ps, ps_j, eta, ps, N);

    double T = 0.5*m_j[0]*(ps_j[0].vx*ps_j[0].vx + ps_j[0].vy*ps_j[0].vy + ps_j[0].vz*ps_j[0].vz);
    double V_PN = 0.;
    for (int i=1; i<N; i++){
>>>>>>> fe39c390
        struct reb_particle p = ps_j[i];
        const double rdoti2 = p.vx*p.vx + p.vy*p.vy + p.vz*p.vz;
        double vtildei2 = rdoti2;
        double A, old_vtildei2;
        const double ri = sqrt(p.x*p.x + p.y*p.y + p.z*p.z);
        const double vscale2 = mu/ri; // characteristic v^2
        for(int q=0; q<10; q++){
            old_vtildei2 = vtildei2;
            A = (0.5*vtildei2 + 3.*vscale2)/C2;
            vtildei2 = rdoti2/((1.-A)*(1.-A));
            if ((vtildei2 - old_vtildei2)/vtildei2 < DBL_EPSILON){
                break;
            }
        }

        V_PN += m_j[i]*(0.5*mu*mu/(ri*ri) - 0.125*vtildei2*vtildei2 - 1.5*mu*vtildei2/ri);
        T += 0.5*m_j[i]*vtildei2;
    }
    V_PN /= C2;
    
    free(ps_j);
    free(eta);
    free(m_j);
    
	return T + V_newt + V_PN;
}

double rebx_gr_hamiltonian(struct reb_simulation* const sim, const struct rebx_effect* const gr){ 
    double* c = rebx_get_param_check(gr, "c", REBX_TYPE_DOUBLE);
    if (c == NULL){
        reb_error(sim, "Need to set speed of light in gr effect.  See examples in documentation.\n");
        return 0;
    }
    const double C2 = (*c)*(*c);
    return rebx_calculate_gr_hamiltonian(sim, C2);
}
<|MERGE_RESOLUTION|>--- conflicted
+++ resolved
@@ -69,18 +69,6 @@
 #include "rebound.h"
 #include "reboundx.h"
 
-<<<<<<< HEAD
-static void rebx_calculate_gr(struct reb_simulation* const sim, const double C2, const int max_iterations){
-    const int N_real = sim->N - sim->N_var;
-    const double G = sim->G;
-
-    struct reb_particle* const ps = malloc(N_real*sizeof(*ps));
-    struct reb_particle* const ps_j = malloc(N_real*sizeof(*ps_j));
-    memcpy(ps, sim->particles, N_real*sizeof(*ps));
-    
-    // Calculate Newtonian accelerations 
-    for(int i=0; i<N_real; i++){
-=======
 static void rebx_calculate_gr(struct reb_simulation* const sim, struct reb_particle* const particles, const int N, const double C2, const double G, const int max_iterations){
     
     struct reb_particle* const ps = malloc(N*sizeof(*ps));
@@ -89,31 +77,19 @@
     
     // Calculate Newtonian accelerations 
     for(int i=0; i<N; i++){
->>>>>>> fe39c390
         ps[i].ax = 0.;
         ps[i].ay = 0.;
         ps[i].az = 0.;
     }
 
-<<<<<<< HEAD
-    for(int i=0; i<N_real; i++){
-        const struct reb_particle pi = ps[i];
-        for(int j=i+1; j<N_real; j++){
-=======
     for(int i=0; i<N; i++){
         const struct reb_particle pi = ps[i];
         for(int j=i+1; j<N; j++){
->>>>>>> fe39c390
             const struct reb_particle pj = ps[j];
             const double dx = pi.x - pj.x;
             const double dy = pi.y - pj.y;
             const double dz = pi.z - pj.z;
-<<<<<<< HEAD
-            const double softening2 = sim->softening*sim->softening;
-            const double r2 = dx*dx + dy*dy + dz*dz + softening2;
-=======
             const double r2 = dx*dx + dy*dy + dz*dz;
->>>>>>> fe39c390
             const double r = sqrt(r2);
             const double prefac = G/(r2*r);
             ps[i].ax -= prefac*pj.m*dx;
@@ -128,24 +104,11 @@
     // Transform to Jacobi coordinates
     const struct reb_particle source = ps[0];
 	const double mu = G*source.m;
-<<<<<<< HEAD
-    double* const eta = malloc(N_real*sizeof(*eta));
-    eta[0] = ps[0].m;
-    for (unsigned int i=1;i<N_real;i++){
-        eta[i] = eta[i-1] + ps[i].m;
-    }
-  
-    to_jacobi_posvel(ps, ps_j, eta, ps, N_real);
-    to_jacobi_acc(ps, ps_j, eta, ps, N_real);
-
-    for (int i=1; i<N_real; i++){
-=======
     double* const eta = malloc(N*sizeof(*eta));
     reb_transformations_calculate_jacobi_eta(ps, eta, N);
     reb_transformations_inertial_to_jacobi_posvelacc(ps, ps_j, eta, ps, N);
     
     for (int i=1; i<N; i++){
->>>>>>> fe39c390
         struct reb_particle p = ps_j[i];
         struct reb_vec3d vi;
         vi.x = p.vx;
@@ -174,11 +137,7 @@
         }
         const int default_max_iterations = 10;
         if(q==default_max_iterations){
-<<<<<<< HEAD
-            reb_warning(sim, "REBOUNDx: 10 iterations in gr.c failed to converge. This is typically because the perturbation is too strong for the current implementation.");
-=======
             reb_warning(sim, "REBOUNDx Warning: 10 iterations in gr.c failed to converge. This is typically because the perturbation is too strong for the current implementation.");
->>>>>>> fe39c390
         }
   
         const double B = (mu/ri - 1.5*vi2)*mu/(ri*ri*ri)/C2;
@@ -195,32 +154,12 @@
         ps_j[i].ax = B*(1.-A)*p.x - A*p.ax - D*vi.x;
         ps_j[i].ay = B*(1.-A)*p.y - A*p.ay - D*vi.y;
         ps_j[i].az = B*(1.-A)*p.z - A*p.az - D*vi.z;
-<<<<<<< HEAD
-        
-        /*
-        const double Cprimev = 0.;//3.*mu*vi2/(ri*ri*ri*C2);
-        const double Aprimev = 0.;//vi2/C2;
-        //ps_j[i].ax -= A*(Cprimev*p.x + Aprimev*p.ax);// + Adotprimev*vi.x);
-        //ps_j[i].ay -= A*(Cprimev*p.y + Aprimev*p.ay);// + Adotprimev*vi.y);
-        //ps_j[i].az -= A*(Cprimev*p.z + Aprimev*p.az);// + Adotprimev*vi.z);
-        */
-    }
-=======
-    }
-    
->>>>>>> fe39c390
+    }
+    
     ps_j[0].ax = 0.;
     ps_j[0].ay = 0.;
     ps_j[0].az = 0.;
 
-<<<<<<< HEAD
-    to_inertial_acc(ps, ps_j, eta, ps, N_real);
-    for (int i=0; i<N_real; i++){
-        sim->particles[i].ax += ps[i].ax;
-        sim->particles[i].ay += ps[i].ay;
-        sim->particles[i].az += ps[i].az;
-    }
-=======
     reb_transformations_jacobi_to_inertial_acc(ps, ps_j, eta, ps, N);
     for (int i=0; i<N; i++){
         particles[i].ax += ps[i].ax;
@@ -228,7 +167,6 @@
         particles[i].az += ps[i].az;
     }
     
->>>>>>> fe39c390
     free(ps);
     free(ps_j);
     free(eta);
@@ -241,17 +179,6 @@
         return;
     }
     const double C2 = (*c)*(*c);
-<<<<<<< HEAD
-    const int N_real = sim->N - sim->N_var;
-    struct reb_particle* const particles = sim->particles;
-    int* max_iterations = rebx_get_param_check(gr, "max_iterations", REBX_TYPE_INT);
-    if(max_iterations != NULL){
-        rebx_calculate_gr(sim, C2, *max_iterations);
-    }
-    else{
-        const int default_max_iterations = 10;
-        rebx_calculate_gr(sim, C2, default_max_iterations);
-=======
     int* max_iterations = rebx_get_param_check(effect, "max_iterations", REBX_TYPE_INT);
     if(max_iterations != NULL){
         rebx_calculate_gr(sim, particles, N, C2, sim->G, *max_iterations);
@@ -259,7 +186,6 @@
     else{
         const int default_max_iterations = 10;
         rebx_calculate_gr(sim, particles, N, C2, sim->G, default_max_iterations);
->>>>>>> fe39c390
     }
 }
 
@@ -267,43 +193,6 @@
     const int N = sim->N - sim->N_var;
     const double G = sim->G;
 
-<<<<<<< HEAD
-    struct reb_particle* const ps_j = malloc(N_real*sizeof(*ps_j));
-    struct reb_particle* const ps = sim->particles; 
-    // Calculate Newtonian potentials
-
-    double V_newt = 0.;
-    for(int i=0; i<N_real; i++){
-        const struct reb_particle pi = ps[i];
-        for(int j=i+1; j<N_real; j++){
-            const struct reb_particle pj = ps[j];
-            const double dx = pi.x - pj.x;
-            const double dy = pi.y - pj.y;
-            const double dz = pi.z - pj.z;
-            const double softening2 = sim->softening*sim->softening;
-            const double r2 = dx*dx + dy*dy + dz*dz + softening2;
-            V_newt -= G*pi.m*pj.m/sqrt(r2);
-        }
-    }
-   
-    // Transform to Jacobi coordinates
-    const struct reb_particle source = ps[0];
-	const double mu = G*source.m;
-    double* const eta = malloc(N_real*sizeof(*eta));
-    double* const m_j = malloc(N_real*sizeof(*m_j));
-    eta[0] = ps[0].m;
-    for (unsigned int i=1;i<N_real;i++){
-        eta[i] = eta[i-1] + ps[i].m;
-        m_j[i] = ps[i].m*eta[i-1]/eta[i];
-    }
-    m_j[0] = eta[N_real-1];
-
-    to_jacobi_posvel(ps, ps_j, eta, ps, N_real);
-
-    double T = 0.5*m_j[0]*(ps_j[0].vx*ps_j[0].vx + ps_j[0].vy*ps_j[0].vy + ps_j[0].vz*ps_j[0].vz);
-    double V_PN = 0.;
-    for (int i=1; i<N_real; i++){
-=======
     struct reb_particle* const ps_j = malloc(N*sizeof(*ps_j));
     struct reb_particle* const ps = sim->particles; 
     // Calculate Newtonian potentials
@@ -333,7 +222,6 @@
     double T = 0.5*m_j[0]*(ps_j[0].vx*ps_j[0].vx + ps_j[0].vy*ps_j[0].vy + ps_j[0].vz*ps_j[0].vz);
     double V_PN = 0.;
     for (int i=1; i<N; i++){
->>>>>>> fe39c390
         struct reb_particle p = ps_j[i];
         const double rdoti2 = p.vx*p.vx + p.vy*p.vy + p.vz*p.vz;
         double vtildei2 = rdoti2;
