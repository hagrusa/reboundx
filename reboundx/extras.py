from . import clibreboundx
from ctypes import *
import rebound
c_default = 10064.915

class rebx_param(Structure): # need to define fields afterward because of circular ref in linked list
    pass    
rebx_param._fields_ = [("paramPtr", c_void_p),
            ("param_type", c_int),
            ("next", POINTER(rebx_param))]

class rebx_effect(Structure):
    pass
rebx_effect._fields_ = [("paramsPtr", c_void_p),
                        ("functionPtr", CFUNCTYPE(None, POINTER(rebound.Simulation), POINTER(rebx_effect))),
                        ("effect_type", c_int),
                        ("next", POINTER(rebx_effect))]

class rebx_param_to_be_freed(Structure):
    pass
rebx_param_to_be_freed._fields_ = [("param", POINTER(rebx_param)),
            ("next", POINTER(rebx_param_to_be_freed))]

class rebx_params_modify_orbits(Structure):
    _fields_ = [("p", c_double),
                ("coordinates", c_int)]

class rebx_params_gr(Structure):
    _fields_ = [("source_index", c_int),
                ("c", c_double)]

class rebx_params_radiation_forces(Structure):
    _fields_ = [("source_index", c_int),
                ("c", c_double)]

class Extras(Structure):
    """
    Main object used for all REBOUNDx operations, tied to a particular REBOUND simulation.
    This is an abstraction of the C struct rebx_extras, with all the C convenience functions
    and functions for adding effects implemented as methods of the class.  
    The fastest way to understand it is to follow the examples at :ref:`ipython_examples`.  
    """

    def __init__(self, sim):
        clibreboundx.rebx_initialize(byref(sim), byref(self)) # Use memory address ctypes allocated for rebx Structure in C
        self.add_Particle_props()
        self.coordinates = {"JACOBI":0, "BARYCENTRIC":1, "HELIOCENTRIC":2} # to use C version's REBX_COORDINATES enum
        self.effects = {"RADIATION_FORCES":0, "MODIFY_ORBITS_DIRECT":1, "MODIFY_ORBITS_FORCES":2, "GR":3, "GR_FULL":4, "GR_POTENTIAL":5, "CUSTOM_POST_TIMESTEP_MODIFICATION":6} # matches C's REBX_EFFECTS enum
        sim._extras_ref = self # add a reference to this instance in sim to make sure it's not garbage collected

    @property
    def radiation_forces(self):
        clibreboundx.rebx_get_effect_params_in.restype = POINTER(rebx_params_radiation_forces)
        return clibreboundx.rebx_get_effect_params_in(self.forces, self.effects["RADIATION_FORCES"]).contents

    @property
    def modify_orbits_direct(self):
        clibreboundx.rebx_get_effect_params_in.restype = POINTER(rebx_params_modify_orbits)
        return clibreboundx.rebx_get_effect_params_in(self.post_timestep_modifications, self.effects["MODIFY_ORBITS_DIRECT"]).contents
    
    @property
    def modify_orbits_forces(self):
        clibreboundx.rebx_get_effect_params_in.restype = POINTER(rebx_params_modify_orbits)
        return clibreboundx.rebx_get_effect_params_in(self.forces, self.effects["MODIFY_ORBITS_FORCES"]).contents

    @property
    def gr(self):
        clibreboundx.rebx_get_effect_params_in.restype = POINTER(rebx_params_gr)
        return clibreboundx.rebx_get_effect_params_in(self.forces, self.effects["GR"]).contents

    @property
    def gr_full(self):
        clibreboundx.rebx_get_effect_params_in.restype = POINTER(rebx_params_gr)
        return clibreboundx.rebx_get_effect_params_in(self.forces, self.effects["GR_FULL"]).contents

    @property
    def gr_potential(self):
        clibreboundx.rebx_get_effect_params_in.restype = POINTER(rebx_params_gr)
        return clibreboundx.rebx_get_effect_params_in(self.forces, self.effects["GR_POTENTIAL"]).contents

    def __del__(self):
        if self._b_needsfree_ == 1:
            clibreboundx.rebx_free_pointers(byref(self))

    def add_modify_orbits_direct(self):
        """
        Adds orbit modifications to the simulation, modifying orbital elements directly after each timestep.
        You must still set the relevant timescales on the individual particles.
        See :ref:`modules` for additional information, and for definitions of the relevant timescales.
        See :ref:`ipython_examples` for an example.
        """
        clibreboundx.rebx_add_modify_orbits_direct(byref(self))

    def add_modify_orbits_forces(self):
        """
        Adds orbit modifications to the simulation, implemented as forces that yield the desired effect.
        You must still set the relevant timescales on the individual particles.
        See :ref:`modules` for additional information, and for definitions of the relevant timescales.
        See :ref:`ipython_examples` for an example.
        """
        clibreboundx.rebx_add_modify_orbits_forces(byref(self))

    def check_c(self, c):
        if c is not None: # user passed c explicitly
            return c
      
        # c was not passed by user
         
        if self.sim.contents.G == 1: # if G = 1 (default) return default c
            return c_default
        else:
            raise ValueError("If you change G, you must pass c (speed of light) in appropriate units to add_gr, add_gr_potential, add_gr_full, and radiation_forces.  Setting the units in the simulation does not work with REBOUNDx.  See ipython_examples/GeneralRelativity.ipynb and ipython_examples/Radiation_Forces_Debris_Disk.ipynb")

    def add_gr(self, source=None, c=None):
        """
        Add general relativity corrections from a single body, specified by source (defaults to particles[0]).
        (see :ref:`effectList` for details on the implementation). 
        Must pass the value of the speed of light if using non-default units (AU, Msun, yr/2pi)
        See :ref:`ipython_examples` for an example.
        """
        c = self.check_c(c)
        if source is not None:
            source = byref(source)
        clibreboundx.rebx_add_gr(byref(self), source, c_double(c)) # Sets source to particles[0] in C code when passed NULL (=None)
    
    def add_gr_full(self, c=None):
        """
        Add general relativity corrections, treating all particles as massive.
        (see :ref:`effectList` for details on the implementation). 
        Must pass the value of the speed of light if using non-default units (AU, Msun, yr/2pi)
        See :ref:`ipython_examples` for an example.
        """
        c = self.check_c(c)
        clibreboundx.rebx_add_gr_full(byref(self), c_double(c))

    def add_gr_potential(self, source=None, c=None):
        """
        Add general relativity corrections from a single body, specified by source (defaults to particles[0]).
        Uses a simple potential that gets the precession right.
        (see :ref:`effectList` for details on the implementation). 
        Must pass the value of the speed of light if using non-default units (AU, Msun, yr/2pi)
        See :ref:`ipython_examples` for an example.
        """
        c = self.check_c(c)
        if source is not None:
            source = byref(source)
        clibreboundx.rebx_add_gr_potential(byref(self), source, c_double(c))
    
    def add_radiation_forces(self, source=None, c=None):
        """
        Add radiation forces to the simulation (radiation pressure and Poynting-Robertson drag).
        (see :ref:`effectList` for details on the implementation). 
        Must pass the value of the speed of light if using non-default units (AU, Msun, yr/2pi),
        as well as the Particle in the Simulation that is the source of the radiation.
        See :ref:`ipython_examples` for an example.
        """
        c = self.check_c(c)
        if source is not None:
            source = byref(source)
        clibreboundx.rebx_add_radiation_forces(byref(self), source, c_double(c))

    def add_Particle_props(self):
        @property
        def beta(self):
            clibreboundx.rebx_get_beta.restype = c_double
            return clibreboundx.rebx_get_beta(byref(self))
        @beta.setter
        def beta(self, value):
            clibreboundx.rebx_set_beta(byref(self), c_double(value))
        @property
        def tau_omega(self):
            clibreboundx.rebx_get_tau_omega.restype = c_double
            return clibreboundx.rebx_get_tau_omega(byref(self))
        @tau_omega.setter
        def tau_omega(self, value):
            clibreboundx.rebx_set_tau_omega(byref(self), c_double(value))
        @property
        def tau_Omega(self):
            clibreboundx.rebx_get_tau_Omega.restype = c_double
            return clibreboundx.rebx_get_tau_Omega(byref(self))
        @tau_Omega.setter
        def tau_Omega(self, value):
            clibreboundx.rebx_set_tau_Omega(byref(self), c_double(value))
        @property
        def tau_inc(self):
            clibreboundx.rebx_get_tau_inc.restype = c_double
            return clibreboundx.rebx_get_tau_inc(byref(self))
        @tau_inc.setter
        def tau_inc(self, value):
            clibreboundx.rebx_set_tau_inc(byref(self), c_double(value))
        @property
        def tau_e(self):
            clibreboundx.rebx_get_tau_e.restype = c_double
            return clibreboundx.rebx_get_tau_e(byref(self))
        @tau_e.setter
        def tau_e(self, value):
            clibreboundx.rebx_set_tau_e(byref(self), c_double(value))

        def monkeyset(self, name, value):
            if (name not in rebound.Particle.__dict__) and (not hasattr(super(rebound.Particle, self), name)):
                # create new param in c
<<<<<<< HEAD
                clibreboundx.rebx_set_param_double(byref(self), c_char_p(name.encode('utf-8')), c_double(value))
            super(rebound.Particle, self).__setattr__(name, value)
=======
                print name
                clibreboundx.rebx_set_param_double(byref(self), c_char_p(name), c_double(value))
            else:
                rebound.Particle.default_set(self, name, value)
>>>>>>> 90fbb87d
                
        def monkeyget(self, name):
            if (name not in rebound.Particle.__dict__) and (not hasattr(super(rebound.Particle, self), name)):
                # check param in c
                clibreboundx.rebx_get_param_double.restype = c_double
<<<<<<< HEAD
                return clibreboundx.rebx_get_param_double(byref(self), c_char_p(name.encode('utf-8')))
            return super(rebound.Particle, self).__getattr__(name, value)
=======
                return clibreboundx.rebx_get_param_double(byref(self), c_char_p(name))
            else:
                return super(rebound.Particle, self).__getattr__(name)
>>>>>>> 90fbb87d


        #Monkeypatch landmark for add_param.py
        rebound.Particle.beta = beta
        rebound.Particle.tau_omega = tau_omega
        rebound.Particle.tau_Omega = tau_Omega
        rebound.Particle.tau_inc = tau_inc
        rebound.Particle.tau_e = tau_e
        rebound.Particle.default_set = rebound.Particle.__setattr__
        rebound.Particle.__setattr__ = monkeyset
        rebound.Particle.__getattr__ = monkeyget

    def rad_calc_beta(self, particle_radius, density, Q_pr, L):
        """
        Calculates a particle's beta parameter (the ratio of the radiation force to the gravitational force) given
        the particle's physical radius, density, radiation pressure coefficient ``Q_pr``, and the star's luminosity.
        All values must be passed in the same units as used for the simulation as a whole (e.g., AU, Msun, yr/2pi).
        See the circumplanetary dust example in :ref:`ipython_examples`.
        """
        clibreboundx.rebx_rad_calc_beta.restype = c_double
        return clibreboundx.rebx_rad_calc_beta(byref(self), c_double(particle_radius), c_double(density), c_double(Q_pr), c_double(L))
    def rad_calc_particle_radius(self, beta, density, Q_pr, L):
        """
        Calculates a particle's physical radius given its beta parameter (the ratio of the radiation force to the gravitational force),
        density, radiation pressure coefficient ``Q_pr``, and the star's luminosity.
        All values must be passed in the same units as used for the simulation as a whole (e.g., AU, Msun, yr/2pi).
        """
        clibreboundx.rebx_rad_calc_particle_radius.restype = c_double
        return clibreboundx.rebx_rad_calc_particle_radius(byref(self), c_double(beta), c_double(density), c_double(Q_pr), c_double(L))


# Need to put fields after class definition because of self-referencing
Extras._fields_ = [("sim", POINTER(rebound.Simulation)),
                ("post_timestep_modifications", POINTER(rebx_effect)),
                ("forces", POINTER(rebx_effect)),
                ("params_to_be_freed", POINTER(rebx_param_to_be_freed))]

def install_test():
    e = None
    try:
        clibreboundx.install_test.restype = c_double
    except Exception as e:
        return e
    try:
        x = clibreboundx.install_test()
    except Exception as e:
        return e
    try:
        if abs(x-0.17599665767) > 1.e-6:
            return 'Did not integrate to correct value of particles[1].x'
    except Exception as e:
        return e
    
    return e<|MERGE_RESOLUTION|>--- conflicted
+++ resolved
@@ -199,28 +199,18 @@
         def monkeyset(self, name, value):
             if (name not in rebound.Particle.__dict__) and (not hasattr(super(rebound.Particle, self), name)):
                 # create new param in c
-<<<<<<< HEAD
+                print(name)
                 clibreboundx.rebx_set_param_double(byref(self), c_char_p(name.encode('utf-8')), c_double(value))
-            super(rebound.Particle, self).__setattr__(name, value)
-=======
-                print name
-                clibreboundx.rebx_set_param_double(byref(self), c_char_p(name), c_double(value))
             else:
                 rebound.Particle.default_set(self, name, value)
->>>>>>> 90fbb87d
                 
         def monkeyget(self, name):
             if (name not in rebound.Particle.__dict__) and (not hasattr(super(rebound.Particle, self), name)):
                 # check param in c
                 clibreboundx.rebx_get_param_double.restype = c_double
-<<<<<<< HEAD
                 return clibreboundx.rebx_get_param_double(byref(self), c_char_p(name.encode('utf-8')))
-            return super(rebound.Particle, self).__getattr__(name, value)
-=======
-                return clibreboundx.rebx_get_param_double(byref(self), c_char_p(name))
             else:
                 return super(rebound.Particle, self).__getattr__(name)
->>>>>>> 90fbb87d
 
 
         #Monkeypatch landmark for add_param.py
